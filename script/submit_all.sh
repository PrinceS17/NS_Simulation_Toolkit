--- conflicted
+++ resolved
@@ -6,8 +6,6 @@
 
 TRAIN_DIR="train_tailored"
 TEST_DIR="test_basic"
-<<<<<<< HEAD
-#POST_CUT='cut -f 4 -d " "'
 
 if [[ $1 == "train" ]]; then
     # 4 x 36 runs
@@ -15,23 +13,6 @@
     JOB_TL_S2=$(sbatch --dependency=afterany:${JOB_TL_S1} ${SEC_SETTING} ${TRAIN_DIR}/left_small.sbatch | cut -f 4 -d " ")
     JOB_TR_S1=$(sbatch --dependency=afterany:${JOB_TL_S2} ${SEC_SETTING} ${TRAIN_DIR}/right_small.sbatch | cut -f 4 -d " ")
     JOB_TR_S2=$(sbatch --dependency=afterany:${JOB_TR_S1} ${SEC_SETTING} ${TRAIN_DIR}/right_small.sbatch | cut -f 4 -d " ")
-=======
-# POST_CUT='cut -f 4 -d " "'
-
-# 4 x 36 runs
-JOB_TL_S1=$(sbatch ${SEC_SETTING} ${TRAIN_DIR}/left_small.sbatch | cut -f 4 -d " ")
-JOB_TL_S2=$(sbatch --dependency=afterany:${JOB_TL_S1} ${SEC_SETTING} ${TRAIN_DIR}/left_small.sbatch | cut -f 4 -d " ")
-JOB_TR_S1=$(sbatch --dependency=afterany:${JOB_TL_S2} ${SEC_SETTING} ${TRAIN_DIR}/right_small.sbatch | cut -f 4 -d " ")
-JOB_TR_S2=$(sbatch --dependency=afterany:${JOB_TR_S1} ${SEC_SETTING} ${TRAIN_DIR}/right_small.sbatch | cut -f 4 -d " ")
-
-
-# test runs
-sbatch ${CSL_SETTING} ${TEST_DIR}/large_flow_L.sbatch
-sbatch ${CSL_SETTING} ${TEST_DIR}/para_btnk_L.sbatch
-sbatch ${CSL_SETTING} ${TEST_DIR}/load_scan_L.sbatch
-sbatch ${CSL_SETTING} ${TEST_DIR}/one_to_n_L.sbatch
-sbatch ${ENG_SETTING} ${TEST_DIR}/path_lag_M.sbatch
->>>>>>> 45679a2b
 
 elif [[ $1 == "test" ]]; then
     # test runs
